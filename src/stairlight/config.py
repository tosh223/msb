--- conflicted
+++ resolved
@@ -213,14 +213,9 @@
                     create_nested_dict(keys=splitted_params, results=parameters)
 
                 if parameters:
-<<<<<<< HEAD
-                    mapping_values[config_key.TABLES][0][config_key.PARAMETERS] \
-                        = parameters
-=======
                     mapping_values[config_key.TABLES][0][
                         config_key.PARAMETERS
                     ] = parameters
->>>>>>> b86df994
 
                 if parameters in parameters_set:
                     global_parameters.update(parameters)
