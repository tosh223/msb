import pytest

from src.stairlight import config_key
from src.stairlight.config import ConfigKeyNotFoundException, Configurator
from src.stairlight.source.base import RenderingTemplateException
from src.stairlight.source.file import (
    FileTemplate,
    FileTemplateSource,
    TemplateSourceType,
)


@pytest.mark.parametrize(
    "key, expected_is_excluded",
    [
        ("tests/sql/main/one_line_no_project.sql", False),
        ("tests/sql/main/exclude.sql", True),
    ],
)
class TestFileTemplateSource:
    @pytest.fixture(scope="function")
    def file_template_source(
        self,
        stairlight_config: dict,
        mapping_config: dict,
        key: str,
        expected_is_excluded: bool,
    ) -> FileTemplateSource:
        source_attributes = {
            config_key.TEMPLATE_SOURCE_TYPE: TemplateSourceType.FILE.value,
            config_key.FILE_SYSTEM_PATH: "./tests/sql",
            config_key.REGEX: ".*/*.sql",
        }
        return FileTemplateSource(
            stairlight_config=stairlight_config,
            mapping_config=mapping_config,
            source_attributes=source_attributes,
        )

    def test_search_templates_iter(
        self,
        file_template_source: FileTemplateSource,
    ):
        result = []
        for file in file_template_source.search_templates_iter():
            result.append(file)
        assert len(result) > 0

    def test_is_excluded(
        self,
        file_template_source: FileTemplateSource,
        key: str,
        expected_is_excluded: bool,
    ):
        actual = file_template_source.is_excluded(
            source_type=TemplateSourceType.FILE,
            key=key,
        )
        assert actual == expected_is_excluded


@pytest.mark.parametrize(
    "key, expected_is_excluded",
    [
        ("tests/sql/main/one_line_no_project.sql", False),
        ("tests/sql/main/exclude.sql", False),
    ],
)
class TestFileTemplateSourceNoExclude:
    @pytest.fixture(scope="class")
    def file_template_source(
        self,
        configurator: Configurator,
        mapping_config: dict,
    ) -> FileTemplateSource:
        stairlight_config = configurator.read(prefix="stairlight_no_exclude")
        source_attributes = {
            config_key.TEMPLATE_SOURCE_TYPE: TemplateSourceType.FILE.value,
            config_key.FILE_SYSTEM_PATH: "./tests/sql",
            config_key.REGEX: ".*/*.sql",
        }
        return FileTemplateSource(
            stairlight_config=stairlight_config,
            mapping_config=mapping_config,
            source_attributes=source_attributes,
        )

    def test_is_excluded(
        self,
        file_template_source: FileTemplateSource,
        key: str,
        expected_is_excluded: bool,
    ):
        actual = file_template_source.is_excluded(
            source_type=TemplateSourceType.FILE,
            key=key,
        )
        assert actual == expected_is_excluded


class TestFileTemplateKeyNotFound:
    @pytest.fixture(scope="class")
    def file_template_source(
        self,
        configurator: Configurator,
        mapping_config: dict,
    ) -> FileTemplateSource:
        stairlight_config = configurator.read(prefix="stairlight_key_not_found")
        source_attributes = {
            config_key.TEMPLATE_SOURCE_TYPE: TemplateSourceType.FILE.value,
            config_key.REGEX: ".*/*.sql",
        }
        return FileTemplateSource(
            stairlight_config=stairlight_config,
            mapping_config=mapping_config,
            source_attributes=source_attributes,
        )

    def test_search_templates_iter(
        self,
        file_template_source: FileTemplateSource,
    ):
        iter = file_template_source.search_templates_iter()
        with pytest.raises(ConfigKeyNotFoundException):
            next(iter)


@pytest.mark.parametrize(
    "key",
    [
        "tests/sql/main/cte_multi_line_params.sql",
    ],
)
class TestFileTemplateMapped:
    @pytest.fixture(scope="function")
    def file_template(
        self,
        mapping_config: dict,
        key: str,
    ):
        return FileTemplate(
            mapping_config=mapping_config,
            key=key,
        )

    def test_is_mapped(self, file_template: FileTemplate):
        assert file_template.is_mapped()

    def test_get_jinja_params(self, file_template: FileTemplate):
        template_str = file_template.get_template_str()
        assert len(file_template.get_jinja_params(template_str)) > 0


@pytest.mark.parametrize(
    "key",
    [
        "tests/sql/main/undefined.sql",
        "tests/sql/gcs/cte/cte_multi_line.sql",
    ],
)
class TestFileTemplateNotMapped:
    @pytest.fixture(scope="function")
    def file_template(self, mapping_config, key):
        return FileTemplate(
            mapping_config=mapping_config,
            key=key,
        )

    def test_is_mapped(self, file_template):
        assert not file_template.is_mapped()

    def test_get_jinja_params(self, file_template):
        template_str = file_template.get_template_str()
        assert len(file_template.get_jinja_params(template_str)) > 0


@pytest.mark.parametrize(
    "key, params, expected_table, expected_params",
    [
        (
            "tests/sql/main/cte_multi_line_params.sql",
            {
                "params": {
                    "main_table": "PROJECT_P.DATASET_Q.TABLE_R",
                    "sub_table_01": "PROJECT_S.DATASET_T.TABLE_U",
                    "sub_table_02": "PROJECT_V.DATASET_W.TABLE_X",
                }
            },
            "PROJECT_P.DATASET_Q.TABLE_R",
            [
                "params.sub_table_01",
                "params.sub_table_02",
                "params.main_table",
            ]
        ),
        (
            "tests/sql/query/nested_join.sql",
            None,
            "PROJECT_B.DATASET_B.TABLE_B",
            []
        )
    ],
)
class TestFileTemplateRender:
    @pytest.fixture(scope="function")
    def file_template(self, mapping_config, key) -> FileTemplate:
        return FileTemplate(
            mapping_config=mapping_config,
            key=key,
        )

    def test_render(
        self,
        file_template: FileTemplate,
        params,
        expected_table,
        expected_params
    ):
        actual = file_template.render(params=params)
<<<<<<< HEAD
        assert expected_table in actual

    def test_get_jinja_params(
        self,
        file_template: FileTemplate,
        params,
        expected_table,
        expected_params,
    ):
        template_str = file_template.get_template_str()
        actual = file_template.get_jinja_params(template_str=template_str)
        assert actual == expected_params
=======
        assert expected in actual


@pytest.mark.parametrize(
    "key, params",
    [
        (
            "tests/sql/main/cte_multi_line.sql",
            {
                "params": {
                    "PROJECT": "RENDERED_PROJECT",
                    "DATASET": "RENDERED_DATASET",
                    "TABLE": "RENDERED_TABLE",
                }
            },
        ),
    ],
)
class TestFileTemplateRenderException:
    @pytest.fixture(scope="function")
    def file_template(self, mapping_config, key):
        return FileTemplate(
            mapping_config=mapping_config,
            source_type=TemplateSourceType.FILE,
            key=key,
            bucket=None,
        )

    def test_render(
        self,
        file_template: FileTemplate,
        key: str,
        params: dict,
    ):
        with pytest.raises(RenderingTemplateException) as exception:
            _ = file_template.render(params=params)
        assert exception.value.args[0] == (
            f"'execution_date' is undefined, "
            f"source_type: {file_template.source_type}, "
            f"key: {key}"
        )
>>>>>>> b86df994
<|MERGE_RESOLUTION|>--- conflicted
+++ resolved
@@ -191,14 +191,9 @@
                 "params.sub_table_01",
                 "params.sub_table_02",
                 "params.main_table",
-            ]
+            ],
         ),
-        (
-            "tests/sql/query/nested_join.sql",
-            None,
-            "PROJECT_B.DATASET_B.TABLE_B",
-            []
-        )
+        ("tests/sql/query/nested_join.sql", None, "PROJECT_B.DATASET_B.TABLE_B", []),
     ],
 )
 class TestFileTemplateRender:
@@ -210,14 +205,9 @@
         )
 
     def test_render(
-        self,
-        file_template: FileTemplate,
-        params,
-        expected_table,
-        expected_params
+        self, file_template: FileTemplate, params, expected_table, expected_params
     ):
         actual = file_template.render(params=params)
-<<<<<<< HEAD
         assert expected_table in actual
 
     def test_get_jinja_params(
@@ -230,8 +220,6 @@
         template_str = file_template.get_template_str()
         actual = file_template.get_jinja_params(template_str=template_str)
         assert actual == expected_params
-=======
-        assert expected in actual
 
 
 @pytest.mark.parametrize(
@@ -254,9 +242,7 @@
     def file_template(self, mapping_config, key):
         return FileTemplate(
             mapping_config=mapping_config,
-            source_type=TemplateSourceType.FILE,
-            key=key,
-            bucket=None,
+            key=key,
         )
 
     def test_render(
@@ -271,5 +257,4 @@
             f"'execution_date' is undefined, "
             f"source_type: {file_template.source_type}, "
             f"key: {key}"
-        )
->>>>>>> b86df994
+        )